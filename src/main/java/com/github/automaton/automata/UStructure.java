--- conflicted
+++ resolved
@@ -26,11 +26,7 @@
 import java.math.*;
 import java.util.*;
 
-<<<<<<< HEAD
-=======
 import org.apache.commons.collections4.IteratorUtils;
-import org.apache.commons.io.RandomAccessFileMode;
->>>>>>> 986545b3
 import org.apache.commons.lang3.*;
 import org.apache.logging.log4j.*;
 
@@ -476,57 +472,31 @@
 
   /**
    * Duplicate this U-Structure as a pruned U-Structure.
-<<<<<<< HEAD
    * @return The duplicated U-Structure (as a pruned U-Structure)
-=======
-   * <p>NOTE: This only works because the pruned U-Structure currently
-   * has identical {@code .bdy} and {@code .hdr} formats.
-   * @param newHeaderFile The header file where the pruned U-Structure should be stored
-   * @param newBodyFile   The body file where the pruned U-Structure should be stored
-   * @return              The duplicated U-Structure (as a pruned U-Structure)
-   **/
-  public PrunedUStructure duplicateAsPrunedUStructure(File newHeaderFile, File newBodyFile) {
-
-    if (newHeaderFile == null)
-      newHeaderFile = IOUtility.getTemporaryFile();
-
-    if (newBodyFile == null)
-      newBodyFile = IOUtility.getTemporaryFile();
-
-    if (!duplicateHelper(newHeaderFile, newBodyFile))
-      return null;
-
-    // Change the first byte (which indicates the automaton type)
-    try (RandomAccessFile raFile = RandomAccessFileMode.READ_WRITE.create(newHeaderFile)) {
-      raFile.writeByte((byte) Type.PRUNED_U_STRUCTURE.getNumericValue());
-    } catch (IOException e) {
-      logger.catching(e);
-      return null;
-    }
-
-    return new PrunedUStructure(newHeaderFile, newBodyFile);    
-
+   * 
+   * @since 2.0
+   **/
+  public PrunedUStructure duplicateAsPrunedUStructure() {
+
+    JsonObject jsonObj = toJsonObject();
+    jsonObj.remove("type");
+    jsonObj.addProperty("type", Type.PRUNED_U_STRUCTURE.getNumericValue());
+    return new PrunedUStructure(jsonObj);
   }
 
   /**
    * Runs subset construction on this U-Structure.
-   * 
-   * @param newHeaderFile   The header file where the new automaton should be stored
-   * @param newBodyFile     The body file where the new automaton should be stored
    * 
    * @return subset construction of this U-structure w.r.t. controller 0
    * @since 2.0
    */
-  public Automaton subsetConstruction(File newHeaderFile, File newBodyFile) {
-
-    return subsetConstruction(newHeaderFile, newBodyFile, 0);
+  public Automaton subsetConstruction() {
+    return subsetConstruction(0);
   }
 
   /**
    * Runs subset construction on this U-Structure.
    * 
-   * @param newHeaderFile   The header file where the new automaton should be stored
-   * @param newBodyFile     The body file where the new automaton should be stored
    * @param controller      The controller to perform subset construction with
    * 
    * @return subset construction of this U-structure w.r.t. the specified controller
@@ -535,13 +505,13 @@
    * 
    * @since 2.0
    */
-  public Automaton subsetConstruction(File newHeaderFile, File newBodyFile, int controller) {
+  public Automaton subsetConstruction(int controller) {
 
     if (controller < 0 || controller >= nControllers) {
       throw new IndexOutOfBoundsException(controller);
     }
 
-    Automaton subsetConstruction = new Automaton(newHeaderFile, newBodyFile, nControllers);
+    Automaton subsetConstruction = new Automaton(nControllers);
 
     subsetConstruction(subsetConstruction, controller);
 
@@ -586,10 +556,6 @@
     /* Re-number states (by removing empty ones) */
 
     automaton.renumberStates();
-
-     /* Ensure that the header file has been written to disk */
-
-     automaton.writeHeaderFile();
 
   }
 
@@ -621,152 +587,6 @@
       }
     }
   }
-
-  /**
-   * Find all nash equilibria using the specified method of combining communication costs.
-   * @param combiningCostsMethod                  The method in which communication costs should be combined
-   * @return                                      The list of Nash equilibria
-   * @throws DoesNotSatisfyObservabilityException If the system does not satisfy observability, meaning
-   *                                              that there are no feasible protocols that satisfy the
-   *                                              control problem.
-   * 
-   * @deprecated Operations for Nash equilibria depend on {@link Crush}. As {@link Crush} is deprecated
-   * and subject to removal, all Nash equilibria operations are deprecated.
-   **/
-  @Deprecated(since="1.1")
-  public List<Set<NashCommunicationData>> findNashEquilibria(Crush.CombiningCosts combiningCostsMethod)
-                                                             throws DoesNotSatisfyObservabilityException {
-
-    List<Set<NashCommunicationData>> feasibleProtocols = generateAllFeasibleProtocols(nashCommunications, true);
-
-    // Throw error if the system does not satisfy observability
-    if (feasibleProtocols.size() == 0)
-      throw new DoesNotSatisfyObservabilityException();
-
-    return findNashEquilibria(combiningCostsMethod, feasibleProtocols);
-
-  }
-
-  /**
-   * Find all nash equilibria using the specified method of combining communication costs and the specified
-   * list of feasible protocols.
-   * @param combiningCostsMethod                  The method in which communication costs should be combined
-   * @param feasibleProtocols                     The list of feasible protocols to consider
-   *                                              NOTE: They must all solve the control problem
-   * @return                                      The list of Nash equilibria
-   * 
-   * @deprecated Operations for Nash equilibria depend on {@link Crush}. As {@link Crush} is deprecated
-   * and subject to removal, all Nash equilibria operations are deprecated.
-   **/
-  @Deprecated(since="1.1")
-  public List<Set<NashCommunicationData>> findNashEquilibria(Crush.CombiningCosts combiningCostsMethod,
-                                                             List<Set<NashCommunicationData>> feasibleProtocols) {
-
-      /* Generate protocol vectors */
-
-    // Combine costs as requested (NOTE: Unless unit costs were specified, each protocol will now
-    // contain references to different NashCommunicationData objects)
-    for (Set<NashCommunicationData> feasibleProtocol : feasibleProtocols)
-      combineCommunicationCosts(feasibleProtocol, combiningCostsMethod);
-
-    // Split each protocol into 2 parts (by sending controller)
-    List<ProtocolVector> protocolVectors = new ArrayList<ProtocolVector>();
-    for (Set<NashCommunicationData> protocol : feasibleProtocols)
-      protocolVectors.add(new ProtocolVector(protocol, nControllers));
-
-      /* Sort protocol vectors */
-
-    Collections.sort(protocolVectors, new Comparator<ProtocolVector>() {
-      @Override public int compare(ProtocolVector v1, ProtocolVector v2) {
-
-        // Sort by difference in size
-        int diff1 = Math.abs(v1.getCommunications(0).length - v1.getCommunications(1).length);
-        int diff2 = Math.abs(v2.getCommunications(0).length - v2.getCommunications(1).length);
-        if (diff1 != diff2)
-          return Integer.compare(diff1, diff2);
-      
-        // In the event of a tie, place smaller protocols first
-        int sum1 = v1.getCommunications(0).length + v1.getCommunications(1).length;
-        int sum2 = v2.getCommunications(0).length + v2.getCommunications(1).length;
-        return Integer.compare(sum1, sum2);
-      
-      }
-    });
-
-      /* Find compatible protocol vectors */
-
-    // NOTE: This is used to keep track of whether 2 given protocol vectors have the same set of communications at a given index
-    boolean[][][] isCompatible = new boolean[2][protocolVectors.size()][protocolVectors.size()];
-
-    // NOTE: This has been optimized, taking advantage of the fact that the grid is symmetric across the last two dimensions of the 3D array 
-    for (int i = 0; i < 2; i++)
-      for (int j = 0; j < protocolVectors.size(); j++)
-        for (int k = j; k < protocolVectors.size(); k++) {
-
-          ProtocolVector v1 = protocolVectors.get(j); 
-          ProtocolVector v2 = protocolVectors.get(k);
-
-          // This works under the assumption that communications will be ordered the same in both arrays if they have the same elements
-          isCompatible[i][j][k] = isCompatible[i][k][j] = Arrays.deepEquals(v1.getCommunications(i), v2.getCommunications(i));
-
-        }
-
-      /* Look for a Nash equilibrium */
-
-    List<Set<NashCommunicationData>> nashEquilibriaProtocols = new ArrayList<Set<NashCommunicationData>>();
-
-    outer: for (int i = 0; i < protocolVectors.size(); i++) {
-      
-      ProtocolVector protocol1 = protocolVectors.get(i);
-
-      for (int j = 0; j < protocolVectors.size(); j++) {
-        
-        // No need to compare it with itself
-        if (j == i)
-          continue;
-
-        ProtocolVector protocol2 = protocolVectors.get(j);
-
-        // We've found a contradiction if there is a cheaper protocol that is compatible
-        if (protocol2.getValue() < protocol1.getValue() && (isCompatible[0][i][j] || isCompatible[1][i][j]))
-            continue outer;
-
-      } // for j
-
-      // If we've gotten this far, then we have a Nash equilibrium
-      nashEquilibriaProtocols.add(protocol1.getOriginalProtocol());
-
-    } // for i
-
-    return nashEquilibriaProtocols;
-
-  }
-
-  /**
-   * Take the crush with respect to a particular controller.
-   * NOTE: A HashMap is used instead of a mapping file to map the IDs, under the assumption that
-   *       a crush will not contain billions of states.
-   * NOTE: All communications in the U-Structure should be Nash communications with this method.
-   * @param newHeaderFile         The file where the header should be stored
-   * @param newBodyFile           The file where the body should be stored
-   * @param indexOfController     The index of the controller in which the crush is taken with respect to (1-based)
-   * @param combinedCostsMappings Passed in as an empty map, this method maps the Nash communications as strings
-   *                              with the combined costs (if null, then a HashMap will simply not be populated)
-   * @param combiningCostsMethod  The method used to combine communication costs (can be null if there are no communications)
-   * @return                      The crush
->>>>>>> 986545b3
-   * 
-   * @since 2.0
-   **/
-  public PrunedUStructure duplicateAsPrunedUStructure() {
-
-    JsonObject jsonObj = toJsonObject();
-    jsonObj.remove("type");
-    jsonObj.addProperty("type", Type.PRUNED_U_STRUCTURE.getNumericValue());
-    return new PrunedUStructure(jsonObj);
-  }
-
-
 
   /**
    * Given the Shapley values for each coalition, and the index of a controller, calculate its Shapley value.
