--- conflicted
+++ resolved
@@ -44,18 +44,11 @@
    **/
   @Override
   public boolean equals(Object other) {
-<<<<<<< HEAD
     if (this == other) return true;
     else if (!super.equals(other)) return false;
     else if (other instanceof CommunicationLabelVector)
       return Arrays.deepEquals(roles, ((CommunicationLabelVector) other).roles);
     else return false;
-=======
-    if (other instanceof CommunicationLabelVector)
-      return super.equals(other) && Arrays.deepEquals(roles, ((CommunicationLabelVector) other).roles);
-    else
-      return super.equals(other);
->>>>>>> 947ef774
   }
 
 }