HOURS:
<<<<<<< HEAD
Monday, January 4: 1 hour 30 minutes
Thursday, January 7: 3 hours 30 minutes
=======
Monday, October 5: 1 hour 30 minutes
>>>>>>> 3c461f22

H1:
take_item,F,F
package,F,F
allow_exit,F,F
new_part,T,F
part_f_obuff,T,F
part_passes,F,F
part_fails,F,F
ret_inbuff,T,F
deposit_part,F,F
part_ent,T,T
fin_exit,T,F

NOTES:

-apparently synchronization in Java is not a thing by default..
-feature: add menu option and shortcut for generate automaton from code
-feature: autocompletion for event and state names in the transitions
-feature: duplicate tab (creates new tab with the same text, as 'untitled' automaton)
-bug: .dot file doesn't seem to be generated if there are no states in the automaton (double-check this)
-fix synchronized composition (special case) - add test case  n = 2 (and add test case for n=2 which reduces down to something similar to n=1)
-put bad transitions under only one bad transition when possible
-gui validation deterministic check (check when adding a transition)??
-investigate
  Exception in thread "AWT-EventQueue-0" java.lang.OutOfMemoryError: can't create offscreen surface
        at sun.java2d.opengl.OGLSurfaceData.initSurfaceNow(OGLSurfaceData.java:298)
        at sun.java2d.opengl.OGLSurfaceData.access$000(OGLSurfaceData.java:98)
        at sun.java2d.opengl.OGLSurfaceData$1.run(OGLSurfaceData.java:324)
        at sun.java2d.opengl.OGLRenderQueue$QueueFlusher.run(OGLRenderQueue.java:232)

-MYERSON: in the example in the paper, they are picking the communication protocol that is cheapest? It doesn't look the exact same as our 'simplified' algorithm?? Where we add all communications then prune the excess ones

-fix observability test to account for cases where a controller can disable an event due to the prefix it has observed so far
  -this special case happens for all bad transitions where there a controller cannot observe the event but it can control it??

-add test case for myerson values
-finish implementing myerson values
-add 'busy cursor' in operations which do not have some other kind of progress indicator
-NSGA-II algorithm:
  -Code algorithms 3 and 4
-Warning message when saving in GUI to overwrite files
-test how far into the program can a user get with an uncontrollable system?
-Documentation for each operation on website - what about help system?? How was it implemented in DESUMA?
-NOTE: progressbarpopup class is not currently used<|MERGE_RESOLUTION|>--- conflicted
+++ resolved
@@ -1,10 +1,6 @@
 HOURS:
-<<<<<<< HEAD
-Monday, January 4: 1 hour 30 minutes
+Monday, January 4: 2 hour 30 minutes
 Thursday, January 7: 3 hours 30 minutes
-=======
-Monday, October 5: 1 hour 30 minutes
->>>>>>> 3c461f22
 
 H1:
 take_item,F,F
