--- conflicted
+++ resolved
@@ -156,9 +156,6 @@
       <version>2.20.0</version>
       <scope>runtime</scope>
     </dependency>
-<<<<<<< HEAD
-
-=======
     <dependency>
       <groupId>com.formdev</groupId>
       <artifactId>flatlaf</artifactId>
@@ -170,7 +167,6 @@
       <artifactId>jSystemThemeDetector</artifactId>
       <version>3.8</version>
     </dependency>
->>>>>>> 00166a3c
   </dependencies>
   <build>
     <pluginManagement>
